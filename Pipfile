[[source]]
verify_ssl = true
name = "pypi"
url = "https://pypi.org/simple"

[dev-packages]
"mock" = ">=1.0.1"
<<<<<<< HEAD
"pyfakefs" = ">=2.4"
"pyscard" = ">=1.9"
=======
"pyfakefs" = ">=3.4"
>>>>>>> 8152a153

[packages]
"fido2" = {editable = true, path = "."}

[scripts]
test = "python setup.py test"<|MERGE_RESOLUTION|>--- conflicted
+++ resolved
@@ -5,12 +5,8 @@
 
 [dev-packages]
 "mock" = ">=1.0.1"
-<<<<<<< HEAD
-"pyfakefs" = ">=2.4"
+"pyfakefs" = ">=3.4"
 "pyscard" = ">=1.9"
-=======
-"pyfakefs" = ">=3.4"
->>>>>>> 8152a153
 
 [packages]
 "fido2" = {editable = true, path = "."}
