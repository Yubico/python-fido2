# Copyright (c) 2018 Yubico AB
# All rights reserved.
#
#   Redistribution and use in source and binary forms, with or
#   without modification, are permitted provided that the following
#   conditions are met:
#
#    1. Redistributions of source code must retain the above copyright
#       notice, this list of conditions and the following disclaimer.
#    2. Redistributions in binary form must reproduce the above
#       copyright notice, this list of conditions and the following
#       disclaimer in the documentation and/or other materials provided
#       with the distribution.
#
# THIS SOFTWARE IS PROVIDED BY THE COPYRIGHT HOLDERS AND CONTRIBUTORS
# "AS IS" AND ANY EXPRESS OR IMPLIED WARRANTIES, INCLUDING, BUT NOT
# LIMITED TO, THE IMPLIED WARRANTIES OF MERCHANTABILITY AND FITNESS
# FOR A PARTICULAR PURPOSE ARE DISCLAIMED. IN NO EVENT SHALL THE
# COPYRIGHT HOLDER OR CONTRIBUTORS BE LIABLE FOR ANY DIRECT, INDIRECT,
# INCIDENTAL, SPECIAL, EXEMPLARY, OR CONSEQUENTIAL DAMAGES (INCLUDING,
# BUT NOT LIMITED TO, PROCUREMENT OF SUBSTITUTE GOODS OR SERVICES;
# LOSS OF USE, DATA, OR PROFITS; OR BUSINESS INTERRUPTION) HOWEVER
# CAUSED AND ON ANY THEORY OF LIABILITY, WHETHER IN CONTRACT, STRICT
# LIABILITY, OR TORT (INCLUDING NEGLIGENCE OR OTHERWISE) ARISING IN
# ANY WAY OUT OF THE USE OF THIS SOFTWARE, EVEN IF ADVISED OF THE
# POSSIBILITY OF SUCH DAMAGE.

from ..utils import sha256, hmac_sha256, bytes2int, int2bytes
from ..cose import CoseKey
from .base import Ctap2

from cryptography.hazmat.backends import default_backend
from cryptography.hazmat.primitives import hashes
from cryptography.hazmat.primitives.asymmetric import ec
from cryptography.hazmat.primitives.ciphers import Cipher, algorithms, modes
from cryptography.hazmat.primitives.kdf.hkdf import HKDF

from enum import IntEnum, IntFlag, unique
from typing import ClassVar, Optional, Mapping, Tuple, Any
import abc
import os


def _pad_pin(pin: str) -> bytes:
    if not isinstance(pin, str):
        raise ValueError("PIN of wrong type, expecting %s" % str)
    if len(pin) < 4:
        raise ValueError("PIN must be >= 4 characters")
    pin_padded = pin.encode().ljust(64, b"\0")
    pin_padded += b"\0" * (-(len(pin_padded) - 16) % 16)
    if len(pin_padded) > 255:
        raise ValueError("PIN must be <= 255 bytes")
    return pin_padded


class PinProtocol(abc.ABC):
    VERSION: ClassVar[int]

    @abc.abstractmethod
    def encapsulate(self, peer_cose_key: CoseKey) -> Tuple[Mapping[int, Any], bytes]:
        """Generates an encapsulation of the public key.
        Returns the message to transmit and the shared secret.
        """

    @abc.abstractmethod
    def encrypt(self, key: bytes, plaintext: bytes) -> bytes:
        """Encrypts data"""

    @abc.abstractmethod
    def decrypt(self, key: bytes, ciphertext: bytes) -> bytes:
        """Decrypts encrypted data"""

    @abc.abstractmethod
    def authenticate(self, key: bytes, message: bytes) -> bytes:
        """Computes a MAC of the given message."""

    @abc.abstractmethod
    def validate_token(self, token: bytes) -> bytes:
        """Validates that a token is well-formed.
        Returns the token, or if invalid, raises a ValueError.
        """


class PinProtocolV1(PinProtocol):
    """Implementation of the CTAP2 PIN/UV protocol v1.

    :param ctap: An instance of a CTAP2 object.
    :cvar VERSION: The version number of the PIV/UV protocol.
    :cvar IV: An all-zero IV used for some cryptographic operations.
    """

    VERSION = 1
    IV = b"\x00" * 16

    def kdf(self, z) -> bytes:
        return sha256(z)

    def encapsulate(self, peer_cose_key):
        be = default_backend()
        sk = ec.generate_private_key(ec.SECP256R1(), be)
        pn = sk.public_key().public_numbers()
        key_agreement = {
            1: 2,
            3: -25,  # Per the spec, "although this is NOT the algorithm actually used"
            -1: 1,
            -2: int2bytes(pn.x, 32),
            -3: int2bytes(pn.y, 32),
        }

        x = bytes2int(peer_cose_key[-2])
        y = bytes2int(peer_cose_key[-3])
        pk = ec.EllipticCurvePublicNumbers(x, y, ec.SECP256R1()).public_key(be)
        shared_secret = self.kdf(sk.exchange(ec.ECDH(), pk))  # x-coordinate, 32b
        return key_agreement, shared_secret

    def _get_cipher(self, secret):
        be = default_backend()
        return Cipher(algorithms.AES(secret), modes.CBC(PinProtocolV1.IV), be)

    def encrypt(self, key, plaintext):
        cipher = self._get_cipher(key)
        enc = cipher.encryptor()
        return enc.update(plaintext) + enc.finalize()

    def decrypt(self, key, ciphertext):
        cipher = self._get_cipher(key)
        dec = cipher.decryptor()
        return dec.update(ciphertext) + dec.finalize()

    def authenticate(self, key, message):
        return hmac_sha256(key, message)[:16]

    def validate_token(self, token):
        if len(token) not in (16, 32):
            raise ValueError("PIN/UV token must be 16 or 32 bytes")
        return token


class PinProtocolV2(PinProtocolV1):
    """Implementation of the CTAP2 PIN/UV protocol v2.

    :param ctap: An instance of a CTAP2 object.
    :cvar VERSION: The version number of the PIV/UV protocol.
    :cvar IV: An all-zero IV used for some cryptographic operations.
    """

    VERSION = 2
    HKDF_SALT = b"\x00" * 32
    HKDF_INFO_HMAC = b"CTAP2 HMAC key"
    HKDF_INFO_AES = b"CTAP2 AES key"

    def kdf(self, z):
        be = default_backend()
        hmac_key = HKDF(
            algorithm=hashes.SHA256(),
            length=32,
            salt=PinProtocolV2.HKDF_SALT,
            info=PinProtocolV2.HKDF_INFO_HMAC,
            backend=be,
        ).derive(z)
        aes_key = HKDF(
            algorithm=hashes.SHA256(),
            length=32,
            salt=PinProtocolV2.HKDF_SALT,
            info=PinProtocolV2.HKDF_INFO_AES,
            backend=be,
        ).derive(z)
        return hmac_key + aes_key

    def _get_cipher(self, secret, iv):
        be = default_backend()
        return Cipher(algorithms.AES(secret), modes.CBC(iv), be)

    def encrypt(self, key, plaintext):
        aes_key = key[32:]
        iv = os.urandom(16)

        cipher = self._get_cipher(aes_key, iv)
        enc = cipher.encryptor()
        return iv + enc.update(plaintext) + enc.finalize()

    def decrypt(self, key, ciphertext):
        aes_key = key[32:]
        iv, ciphertext = ciphertext[:16], ciphertext[16:]
        cipher = self._get_cipher(aes_key, iv)
        dec = cipher.decryptor()
        return dec.update(ciphertext) + dec.finalize()

    def authenticate(self, key, message):
        hmac_key = key[:32]
        return hmac_sha256(hmac_key, message)

    def validate_token(self, token):
        if len(token) != 32:
            raise ValueError("PIN/UV token must be 32 bytes")
        return token


@unique
class PERMISSIONS(IntFlag):
    MAKE_CREDENTIAL = 0x01
    GET_ASSERTION = 0x02
    CREDENTIAL_MGMT = 0x04
    BIO_ENROLL = 0x08
    LARGE_BLOB_WRITE = 0x10
    AUTHENTICATOR_CFG = 0x20


class ClientPin:
    """Implementation of the CTAP2 Client PIN API.

    :param ctap: An instance of a CTAP2 object.
    :param protocol: An optional instance of a PinUvAuthProtocol object. If None is
        provided then the latest protocol supported by both library and Authenticator
        will be used.
    """

    PROTOCOLS = [PinProtocolV2, PinProtocolV1]

    @unique
    class CMD(IntEnum):
        GET_PIN_RETRIES = 0x01
        GET_KEY_AGREEMENT = 0x02
        SET_PIN = 0x03
        CHANGE_PIN = 0x04
        GET_TOKEN_USING_PIN_LEGACY = 0x05
        GET_TOKEN_USING_UV = 0x06
        GET_UV_RETRIES = 0x07
        GET_TOKEN_USING_PIN = 0x09

    @unique
    class RESULT(IntEnum):
        KEY_AGREEMENT = 0x01
        PIN_UV_TOKEN = 0x02
        PIN_RETRIES = 0x03
        POWER_CYCLE_STATE = 0x04
        UV_RETRIES = 0x05

<<<<<<< HEAD
    @unique
    class PERMISSION(IntEnum):
        MAKE_CREDENTIAL = 0x01
        GET_ASSERTION = 0x02
        CREDENTIAL_MGMT = 0x04
        BIO_ENROLL = 0x08
        LARGE_BLOB_WRITE = 0x10
        AUTHENTICATOR_CFG = 0x20

    @staticmethod
    def is_supported(info):
        return "clientPin" in info.options

    def __init__(self, ctap, protocol=None):
        if not self.is_supported(ctap.info):
=======
    def __init__(self, ctap: Ctap2, protocol: Optional[PinProtocol] = None):
        if "clientPin" not in ctap.info.options:
>>>>>>> 9c0d4684
            raise ValueError("Authenticator does not support ClientPin")

        self.ctap = ctap
        if protocol is None:
            for proto in ClientPin.PROTOCOLS:
                if proto.VERSION in ctap.info.pin_uv_protocols:
                    self.protocol: PinProtocol = proto()
                    break
            else:
                raise ValueError("No compatible PIN/UV protocols supported!")
        else:
            self.protocol = protocol
        self._supports_permissions = ctap.info.options.get("pinUvAuthToken")

    def _get_shared_secret(self):
        resp = self.ctap.client_pin(
            self.protocol.VERSION, ClientPin.CMD.GET_KEY_AGREEMENT
        )
        pk = resp[ClientPin.RESULT.KEY_AGREEMENT]

        return self.protocol.encapsulate(pk)

    def get_pin_token(
        self,
        pin: str,
        permissions: Optional[PERMISSIONS] = None,
        permissions_rpid: Optional[str] = None,
    ) -> bytes:
        """Get a PIN/UV token from the authenticator using PIN.

        :param pin: The PIN of the authenticator.
        :param permissions: The permissions to associate with the token.
        :param permissions_rpid: The permissions RPID to associate with the token.
        :return: A PIN/UV token.
        """
        key_agreement, shared_secret = self._get_shared_secret()

        pin_hash = sha256(pin.encode())[:16]
        pin_hash_enc = self.protocol.encrypt(shared_secret, pin_hash)

        if self._supports_permissions and permissions:
            cmd = ClientPin.CMD.GET_TOKEN_USING_PIN
        else:
            cmd = ClientPin.CMD.GET_TOKEN_USING_PIN_LEGACY
            # Ignore permissions if not supported
            permissions = None
            permissions_rpid = None

        resp = self.ctap.client_pin(
            self.protocol.VERSION,
            cmd,
            key_agreement=key_agreement,
            pin_hash_enc=pin_hash_enc,
            permissions=permissions,
            permissions_rpid=permissions_rpid,
        )
        pin_token_enc = resp[ClientPin.RESULT.PIN_UV_TOKEN]
        return self.protocol.validate_token(
            self.protocol.decrypt(shared_secret, pin_token_enc)
        )

    def get_uv_token(
        self, permissions, permissions_rpid=None, event=None, on_keepalive=None
    ):
        """Get a PIN/UV token from the authenticator using built-in UV.

        :param permissions: The permissions to associate with the token.
        :param permissions_rpid: The permissions RPID to associate with the token.
        :param event: An optional threading.Event which can be used to cancel
            the invocation.
        :param on_keepalive: An optional callback to handle keep-alive messages
            from the authenticator. The function is only called once for
            consecutive keep-alive messages with the same status.
        :return: A PIN/UV token.
        """
        if not self.ctap.info.options.get("pinUvAuthToken"):
            raise ValueError("Authenticator does not support get_uv_token")

        key_agreement, shared_secret = self._get_shared_secret()

        resp = self.ctap.client_pin(
            self.protocol.VERSION,
            ClientPin.CMD.GET_TOKEN_USING_UV,
            key_agreement=key_agreement,
            permissions=permissions,
            permissions_rpid=permissions_rpid,
            event=event,
            on_keepalive=on_keepalive,
        )

        pin_token_enc = resp[ClientPin.RESULT.PIN_UV_TOKEN]
        return self.protocol.validate_token(
            self.protocol.decrypt(shared_secret, pin_token_enc)
        )

    def get_pin_retries(self):
        """Get the number of PIN retries remaining.

        :return: A tuple of the number of PIN attempts remaining until the
        authenticator is locked, and the power cycle state, if available.
        """
        resp = self.ctap.client_pin(
            self.protocol.VERSION, ClientPin.CMD.GET_PIN_RETRIES
        )
        return (
            resp[ClientPin.RESULT.PIN_RETRIES],
            resp.get(ClientPin.RESULT.POWER_CYCLE_STATE),
        )

    def get_uv_retries(self):
        """Get the number of UV retries remaining.

        :return: A tuple of the number of UV attempts remaining until the
        authenticator is locked, and the power cycle state, if available.
        """
        resp = self.ctap.client_pin(self.protocol.VERSION, ClientPin.CMD.GET_UV_RETRIES)
        return (
            resp[ClientPin.RESULT.UV_RETRIES],
            resp.get(ClientPin.RESULT.POWER_CYCLE_STATE),
        )

    def set_pin(self, pin):
        """Set the PIN of the autenticator.

        This only works when no PIN is set. To change the PIN when set, use
        change_pin.

        :param pin: A PIN to set.
        """
        pin = _pad_pin(pin)
        key_agreement, shared_secret = self._get_shared_secret()

        pin_enc = self.protocol.encrypt(shared_secret, pin)
        pin_uv_param = self.protocol.authenticate(shared_secret, pin_enc)
        self.ctap.client_pin(
            self.protocol.VERSION,
            ClientPin.CMD.SET_PIN,
            key_agreement=key_agreement,
            new_pin_enc=pin_enc,
            pin_uv_param=pin_uv_param,
        )

    def change_pin(self, old_pin, new_pin):
        """Change the PIN of the authenticator.

        This only works when a PIN is already set. If no PIN is set, use
        set_pin.

        :param old_pin: The currently set PIN.
        :param new_pin: The new PIN to set.
        """
        new_pin = _pad_pin(new_pin)
        key_agreement, shared_secret = self._get_shared_secret()

        pin_hash = sha256(old_pin.encode())[:16]
        pin_hash_enc = self.protocol.encrypt(shared_secret, pin_hash)
        new_pin_enc = self.protocol.encrypt(shared_secret, new_pin)
        pin_uv_param = self.protocol.authenticate(
            shared_secret, new_pin_enc + pin_hash_enc
        )
        self.ctap.client_pin(
            self.protocol.VERSION,
            ClientPin.CMD.CHANGE_PIN,
            key_agreement=key_agreement,
            pin_hash_enc=pin_hash_enc,
            new_pin_enc=new_pin_enc,
            pin_uv_param=pin_uv_param,
        )<|MERGE_RESOLUTION|>--- conflicted
+++ resolved
@@ -196,16 +196,6 @@
         return token
 
 
-@unique
-class PERMISSIONS(IntFlag):
-    MAKE_CREDENTIAL = 0x01
-    GET_ASSERTION = 0x02
-    CREDENTIAL_MGMT = 0x04
-    BIO_ENROLL = 0x08
-    LARGE_BLOB_WRITE = 0x10
-    AUTHENTICATOR_CFG = 0x20
-
-
 class ClientPin:
     """Implementation of the CTAP2 Client PIN API.
 
@@ -236,9 +226,8 @@
         POWER_CYCLE_STATE = 0x04
         UV_RETRIES = 0x05
 
-<<<<<<< HEAD
     @unique
-    class PERMISSION(IntEnum):
+    class PERMISSION(IntFlag):
         MAKE_CREDENTIAL = 0x01
         GET_ASSERTION = 0x02
         CREDENTIAL_MGMT = 0x04
@@ -250,12 +239,8 @@
     def is_supported(info):
         return "clientPin" in info.options
 
-    def __init__(self, ctap, protocol=None):
+    def __init__(self, ctap: Ctap2, protocol: Optional[PinProtocol] = None):
         if not self.is_supported(ctap.info):
-=======
-    def __init__(self, ctap: Ctap2, protocol: Optional[PinProtocol] = None):
-        if "clientPin" not in ctap.info.options:
->>>>>>> 9c0d4684
             raise ValueError("Authenticator does not support ClientPin")
 
         self.ctap = ctap
@@ -281,7 +266,7 @@
     def get_pin_token(
         self,
         pin: str,
-        permissions: Optional[PERMISSIONS] = None,
+        permissions: Optional["ClientPin.PERMISSION"] = None,
         permissions_rpid: Optional[str] = None,
     ) -> bytes:
         """Get a PIN/UV token from the authenticator using PIN.
