# Copyright (c) 2018 Yubico AB
# All rights reserved.
#
#   Redistribution and use in source and binary forms, with or
#   without modification, are permitted provided that the following
#   conditions are met:
#
#    1. Redistributions of source code must retain the above copyright
#       notice, this list of conditions and the following disclaimer.
#    2. Redistributions in binary form must reproduce the above
#       copyright notice, this list of conditions and the following
#       disclaimer in the documentation and/or other materials provided
#       with the distribution.
#
# THIS SOFTWARE IS PROVIDED BY THE COPYRIGHT HOLDERS AND CONTRIBUTORS
# "AS IS" AND ANY EXPRESS OR IMPLIED WARRANTIES, INCLUDING, BUT NOT
# LIMITED TO, THE IMPLIED WARRANTIES OF MERCHANTABILITY AND FITNESS
# FOR A PARTICULAR PURPOSE ARE DISCLAIMED. IN NO EVENT SHALL THE
# COPYRIGHT HOLDER OR CONTRIBUTORS BE LIABLE FOR ANY DIRECT, INDIRECT,
# INCIDENTAL, SPECIAL, EXEMPLARY, OR CONSEQUENTIAL DAMAGES (INCLUDING,
# BUT NOT LIMITED TO, PROCUREMENT OF SUBSTITUTE GOODS OR SERVICES;
# LOSS OF USE, DATA, OR PROFITS; OR BUSINESS INTERRUPTION) HOWEVER
# CAUSED AND ON ANY THEORY OF LIABILITY, WHETHER IN CONTRACT, STRICT
# LIABILITY, OR TORT (INCLUDING NEGLIGENCE OR OTHERWISE) ARISING IN
# ANY WAY OUT OF THE USE OF THIS SOFTWARE, EVEN IF ADVISED OF THE
# POSSIBILITY OF SUCH DAMAGE.

from enum import IntEnum, unique
import abc


@unique
class STATUS(IntEnum):
    PROCESSING = 1
    UPNEEDED = 2


class CtapDevice(abc.ABC):
    """
    CTAP-capable device. Subclasses of this should implement call, as well as
    list_devices, which should return a generator over discoverable devices.
    """

    @property
    @abc.abstractmethod
    def capabilities(self) -> int:
        """Get device capabilities"""

    @abc.abstractmethod
    def call(self, cmd, data=b"", event=None, on_keepalive=None):
        """Sends a command to the authenticator, and reads the response.

        :param cmd: The integer value of the command.
        :param data: The payload of the command.
        :param event: An optional threading.Event which can be used to cancel
            the invocation.
        :param on_keepalive: An optional callback to handle keep-alive messages
            from the authenticator. The function is only called once for
            consecutive keep-alive messages with the same status.
        :return: The response from the authenticator.
        """

    def close(self):
        """Close the device, releasing any held resources."""

    def __enter__(self):
        return self

    def __exit__(self, typ, value, traceback):
        self.close()

    @classmethod
    @abc.abstractmethod
    def list_devices(cls):
        """Generates instances of cls for discoverable devices."""


class CtapError(Exception):
    class UNKNOWN_ERR(int):
        name = "UNKNOWN_ERR"

        @property
        def value(self):
            return int(self)

        def __repr__(self):
            return "<ERR.UNKNOWN: %d>" % self

        def __str__(self):
            return "0x%02X - UNKNOWN" % self

    @unique
    class ERR(IntEnum):
        SUCCESS = 0x00
        INVALID_COMMAND = 0x01
        INVALID_PARAMETER = 0x02
        INVALID_LENGTH = 0x03
        INVALID_SEQ = 0x04
        TIMEOUT = 0x05
        CHANNEL_BUSY = 0x06
        LOCK_REQUIRED = 0x0A
        INVALID_CHANNEL = 0x0B
        CBOR_UNEXPECTED_TYPE = 0x11
        INVALID_CBOR = 0x12
        MISSING_PARAMETER = 0x14
        LIMIT_EXCEEDED = 0x15
<<<<<<< HEAD
        # UNSUPPORTED_EXTENSION = 0x16  # No longer in spec
=======
        UNSUPPORTED_EXTENSION = 0x16
>>>>>>> 9c0d4684
        FP_DATABASE_FULL = 0x17
        LARGE_BLOB_STORAGE_FULL = 0x18
        CREDENTIAL_EXCLUDED = 0x19
        PROCESSING = 0x21
        INVALID_CREDENTIAL = 0x22
        USER_ACTION_PENDING = 0x23
        OPERATION_PENDING = 0x24
        NO_OPERATIONS = 0x25
        UNSUPPORTED_ALGORITHM = 0x26
        OPERATION_DENIED = 0x27
        KEY_STORE_FULL = 0x28
        # NOT_BUSY = 0x29  # No longer in spec
        # NO_OPERATION_PENDING = 0x2A  # No longer in spec
        UNSUPPORTED_OPTION = 0x2B
        INVALID_OPTION = 0x2C
        KEEPALIVE_CANCEL = 0x2D
        NO_CREDENTIALS = 0x2E
        USER_ACTION_TIMEOUT = 0x2F
        NOT_ALLOWED = 0x30
        PIN_INVALID = 0x31
        PIN_BLOCKED = 0x32
        PIN_AUTH_INVALID = 0x33
        PIN_AUTH_BLOCKED = 0x34
        PIN_NOT_SET = 0x35
        PUAT_REQUIRED = 0x36
        PIN_POLICY_VIOLATION = 0x37
        PIN_TOKEN_EXPIRED = 0x38
        REQUEST_TOO_LARGE = 0x39
        ACTION_TIMEOUT = 0x3A
        UP_REQUIRED = 0x3B
<<<<<<< HEAD
        UV_BLOCKED = 0x3C
=======
        UV_BLOCKD = 0x3C
>>>>>>> 9c0d4684
        INTEGRITY_FAILURE = 0x3D
        INVALID_SUBCOMMAND = 0x3E
        UV_INVALID = 0x3F
        UNAUTHORIZED_PERMISSION = 0x40
        OTHER = 0x7F
        SPEC_LAST = 0xDF
        EXTENSION_FIRST = 0xE0
        EXTENSION_LAST = 0xEF
        VENDOR_FIRST = 0xF0
        VENDOR_LAST = 0xFF

        def __str__(self):
            return "0x%02X - %s" % (self.value, self.name)

    def __init__(self, code):
        try:
            code = CtapError.ERR(code)
        except ValueError:
            code = CtapError.UNKNOWN_ERR(code)
        self.code = code
        super(CtapError, self).__init__("CTAP error: %s" % code)<|MERGE_RESOLUTION|>--- conflicted
+++ resolved
@@ -104,11 +104,7 @@
         INVALID_CBOR = 0x12
         MISSING_PARAMETER = 0x14
         LIMIT_EXCEEDED = 0x15
-<<<<<<< HEAD
         # UNSUPPORTED_EXTENSION = 0x16  # No longer in spec
-=======
-        UNSUPPORTED_EXTENSION = 0x16
->>>>>>> 9c0d4684
         FP_DATABASE_FULL = 0x17
         LARGE_BLOB_STORAGE_FULL = 0x18
         CREDENTIAL_EXCLUDED = 0x19
@@ -139,11 +135,7 @@
         REQUEST_TOO_LARGE = 0x39
         ACTION_TIMEOUT = 0x3A
         UP_REQUIRED = 0x3B
-<<<<<<< HEAD
         UV_BLOCKED = 0x3C
-=======
-        UV_BLOCKD = 0x3C
->>>>>>> 9c0d4684
         INTEGRITY_FAILURE = 0x3D
         INVALID_SUBCOMMAND = 0x3E
         UV_INVALID = 0x3F
