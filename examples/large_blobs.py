# Copyright (c) 2018 Yubico AB
# All rights reserved.
#
#   Redistribution and use in source and binary forms, with or
#   without modification, are permitted provided that the following
#   conditions are met:
#
#    1. Redistributions of source code must retain the above copyright
#       notice, this list of conditions and the following disclaimer.
#    2. Redistributions in binary form must reproduce the above
#       copyright notice, this list of conditions and the following
#       disclaimer in the documentation and/or other materials provided
#       with the distribution.
#
# THIS SOFTWARE IS PROVIDED BY THE COPYRIGHT HOLDERS AND CONTRIBUTORS
# "AS IS" AND ANY EXPRESS OR IMPLIED WARRANTIES, INCLUDING, BUT NOT
# LIMITED TO, THE IMPLIED WARRANTIES OF MERCHANTABILITY AND FITNESS
# FOR A PARTICULAR PURPOSE ARE DISCLAIMED. IN NO EVENT SHALL THE
# COPYRIGHT HOLDER OR CONTRIBUTORS BE LIABLE FOR ANY DIRECT, INDIRECT,
# INCIDENTAL, SPECIAL, EXEMPLARY, OR CONSEQUENTIAL DAMAGES (INCLUDING,
# BUT NOT LIMITED TO, PROCUREMENT OF SUBSTITUTE GOODS OR SERVICES;
# LOSS OF USE, DATA, OR PROFITS; OR BUSINESS INTERRUPTION) HOWEVER
# CAUSED AND ON ANY THEORY OF LIABILITY, WHETHER IN CONTRACT, STRICT
# LIABILITY, OR TORT (INCLUDING NEGLIGENCE OR OTHERWISE) ARISING IN
# ANY WAY OUT OF THE USE OF THIS SOFTWARE, EVEN IF ADVISED OF THE
# POSSIBILITY OF SUCH DAMAGE.

"""
Connects to the first FIDO device found (starts from USB, then looks into NFC),
creates a new credential for it, and authenticates the credential.
This works with both FIDO 2.0 devices as well as with U2F devices.
On Windows, the native WebAuthn API will be used.
"""
from fido2.server import Fido2Server
<<<<<<< HEAD
from exampleutils import get_client
=======
from fido2.utils import websafe_encode, websafe_decode
from getpass import getpass
import ctypes
>>>>>>> 2a673dcf
import sys


# Locate a suitable FIDO authenticator
client = get_client(lambda client: "largeBlobKey" in client.info.extensions)


# LargeBlob requires UV if it is configured
uv = "discouraged"
if client.info.options.get("clientPin"):
    uv = "required"


server = Fido2Server({"id": "example.com", "name": "Example RP"})
user = {"id": b"user_id", "name": "A. User"}

# Prepare parameters for makeCredential
create_options, state = server.register_begin(
    user,
    resident_key_requirement="required",
    user_verification=uv,
    authenticator_attachment="cross-platform",
)

print("Creating a credential with LargeBlob support...")

# Create a credential
result = client.make_credential(
    {
        **create_options["publicKey"],
        # Enable largeBlob
        "extensions": {"largeBlob": {"support": "required"}},
    }
)

# Complete registration
auth_data = server.register_complete(
    state, result.client_data, result.attestation_object
)
credentials = [auth_data.credential_data]

if auth_data.is_user_verified():
    # The WindowsClient doesn't know about authenticator config until now
    uv = "required"

if not result.extension_results.get("largeBlob", {}).get("supported"):
    print("Credential does not support largeBlob, failure!")
    sys.exit(1)

print("Credential created! Writing a blob...")

# Prepare parameters for getAssertion
request_options, state = server.authenticate_begin(credentials, user_verification=uv)

# Authenticate the credential
selection = client.get_assertion(
    {
        **request_options["publicKey"],
        # Write a large blob
        "extensions": {
            "largeBlob": {"write": websafe_encode(b"Here is some data to store!")}
        },
    }
)

# Only one cred in allowCredentials, only one response.
result = selection.get_response(0)
if not result.extension_results.get("largeBlob", {}).get("written"):
    print("Failed to write blob!")
    sys.exit(1)

print("Blob written! Reading back the blob...")

# Authenticate the credential
selection = client.get_assertion(
    {
        **request_options["publicKey"],
        # Read the blob
        "extensions": {"largeBlob": {"read": True}},
    }
)

# Only one cred in allowCredentials, only one response.
result = selection.get_response(0)
print("Read blob:", websafe_decode(result.extension_results["largeBlob"]["blob"]))<|MERGE_RESOLUTION|>--- conflicted
+++ resolved
@@ -32,13 +32,8 @@
 On Windows, the native WebAuthn API will be used.
 """
 from fido2.server import Fido2Server
-<<<<<<< HEAD
 from exampleutils import get_client
-=======
 from fido2.utils import websafe_encode, websafe_decode
-from getpass import getpass
-import ctypes
->>>>>>> 2a673dcf
 import sys
 
 
