--- conflicted
+++ resolved
@@ -187,14 +187,8 @@
         self.assertEqual(CoseKey.for_alg(-36), cose.ES512)
         self.assertEqual(CoseKey.for_alg(-37), cose.PS256)
         self.assertEqual(CoseKey.for_alg(-47), cose.ES256K)
-<<<<<<< HEAD
-        self.assertEqual(CoseKey.for_alg(-48), cose.ESP384)
-        self.assertEqual(CoseKey.for_alg(-49), cose.ESP512)
-        self.assertEqual(CoseKey.for_alg(-50), cose.Ed25519)
-        self.assertEqual(CoseKey.for_alg(-53), cose.Ed448)
-=======
         self.assertEqual(CoseKey.for_alg(-51), cose.ESP384)
         self.assertEqual(CoseKey.for_alg(-52), cose.ESP512)
->>>>>>> 42203ee9
+        self.assertEqual(CoseKey.for_alg(-53), cose.Ed448)
         self.assertEqual(CoseKey.for_alg(-257), cose.RS256)
         self.assertEqual(CoseKey.for_alg(-65535), cose.RS1)